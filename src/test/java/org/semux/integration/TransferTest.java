--- conflicted
+++ resolved
@@ -134,13 +134,9 @@
         // wait
         await().until(() -> kernelValidator.isRunning()
                 && kernelPremine.isRunning()
-<<<<<<< HEAD
-                && kernelReceiver.isRunning());
-=======
                 && kernelReceiver.isRunning()
                 && kernelPremine.getChannelManager().getActivePeers().size() > 0 // ensure there are active peers
                 && kernelPremine.getApi().isRunning());
->>>>>>> ffae8cee
 
         // make transaction
         final long value = 1000 * Unit.SEM;
