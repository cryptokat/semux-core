--- conflicted
+++ resolved
@@ -232,16 +232,9 @@
             } else if (to.length != 20) {
                 JOptionPane.showMessageDialog(this, MessagesUtil.get("InvalidReceivingAddress"));
             } else {
-<<<<<<< HEAD
-                int ret = JOptionPane
-                        .showConfirmDialog(this,
-                                "Are you sure you want to transfer " + SwingUtil.formatDouble(value / Unit.SEM)
-                                        + " SEM to 0x" + Hex.encode(to) + "?",
-                                "Confirm transfer", JOptionPane.YES_NO_OPTION);
-=======
-                int ret = JOptionPane.showConfirmDialog(this, MessagesUtil.get("TransferInfo",
-                    value / Unit.SEM, Hex.encode(to)), MessagesUtil.get("ConfirmTransfer"), JOptionPane.YES_NO_OPTION);
->>>>>>> d62f26ee
+                int ret = JOptionPane.showConfirmDialog(this,
+                        MessagesUtil.get("TransferInfo", SwingUtil.formatDouble(value / Unit.SEM), Hex.encode(to)),
+                        MessagesUtil.get("ConfirmTransfer"), JOptionPane.YES_NO_OPTION);
                 if (ret != JOptionPane.YES_OPTION) {
                     break;
                 }
